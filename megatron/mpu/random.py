--- conflicted
+++ resolved
@@ -54,7 +54,7 @@
     dtype = torch.half
     if not args.fp16:
         dtype = torch.float
-        
+
     global _CHECKPOINTED_ACTIVATIONS_MEMORY_BUFFER
     assert _CHECKPOINTED_ACTIVATIONS_MEMORY_BUFFER is None, \
         'checkpointed activations memory buffer is already allocated.'
@@ -223,13 +223,8 @@
     """
     # 2718 is just for fun and any POSITIVE value will work.
     offset = seed + 2718
-<<<<<<< HEAD
     tensor_model_parallel_seed = offset + get_tensor_model_parallel_rank()
-    # Data parallel gets the original sedd.
-=======
-    model_parallel_seed = offset + get_model_parallel_rank()
     # Data parallel gets the original seed.
->>>>>>> ea81d62f
     data_parallel_seed = seed
 
     if torch.distributed.get_rank() == 0:
@@ -273,11 +268,11 @@
             args[0].data = split_tensor_into_1d_equal_chunks(args[0].data)
             args[0].data = _CHECKPOINTED_ACTIVATIONS_MEMORY_BUFFER.add(
                 args[0].data)
-            
+
         # Store everything.
         ctx.save_for_backward(*args)
 
-            
+
         return outputs
 
     @staticmethod
