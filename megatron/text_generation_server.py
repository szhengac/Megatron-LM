# coding=utf-8
# Copyright (c) 2020, NVIDIA CORPORATION.  All rights reserved.
#
# Licensed under the Apache License, Version 2.0 (the "License");
# you may not use this file except in compliance with the License.
# You may obtain a copy of the License at
#
#     http://www.apache.org/licenses/LICENSE-2.0
#
# Unless required by applicable law or agreed to in writing, software
# distributed under the License is distributed on an "AS IS" BASIS,
# WITHOUT WARRANTIES OR CONDITIONS OF ANY KIND, either express or implied.
# See the License for the specific language governing permissions and
# limitations under the License.
import datetime
import torch
import json
import threading
from flask import Flask, request, jsonify, current_app
from flask_restful import Resource, Api
from megatron import get_args
from megatron.text_generation import generate_and_post_process


GENERATE_NUM = 0
lock = threading.Lock()

class MegatronGenerate(Resource):
    def __init__(self, model):
        self.model = model

    @staticmethod
    def send_do_generate():
        choice = torch.cuda.LongTensor([GENERATE_NUM])
        torch.distributed.broadcast(choice, 0)
     
    def put(self):
        args = get_args()
        print("request IP: " + str(request.remote_addr))
        print(json.dumps(request.get_json()),flush=True)
        print("current time: ", datetime.datetime.now())
       
        if not "prompts" in request.get_json():
            return "prompts argument required", 400
        
        if "max_len" in request.get_json():
            return "max_len is no longer used.  Replace with tokens_to_generate", 400
        
        if "sentences" in request.get_json():
            return "sentences is no longer used.  Replace with prompts", 400

        prompts = request.get_json()["prompts"]
        if len(prompts) > 128:
            return "Maximum number of prompts is 128", 400

        tokens_to_generate = 64  # Choosing hopefully sane default.  Full sequence is slow
        just_score=False
        if "tokens_to_generate" in request.get_json():
            tokens_to_generate = request.get_json()["tokens_to_generate"]
            if not isinstance(tokens_to_generate, int):
                return "tokens_to_generate must be an integer greater than 0"
            if tokens_to_generate < 0:
                return "tokens_to_generate must be an integer greater than or equal to 0"
            if tokens_to_generate == 0:
                just_score = True

        logprobs = False
        if "logprobs" in request.get_json():
            logprobs = request.get_json()["logprobs"]
            if not isinstance(logprobs, bool):
                return "logprobs must be a boolean value"
            if just_score and not logprobs:
                return "tokens_to_generate=0 implies logprobs=True"
        
        temperature = 1.0
        if "temperature" in request.get_json():
            temperature = request.get_json()["temperature"]
            if not (type(temperature) == int or type(temperature) == float):
                return "temperature must be a positive number less than or equal to 100.0"
            if not (0.0 < temperature <= 100.0):
                return "temperature must be a positive number less than or equal to 100.0"
        
        top_k = 0.0
        if "top_k" in request.get_json():
            top_k = request.get_json()["top_k"]
            if not (type(top_k) == int):
                return "top_k must be an integer equal to or greater than 0 and less than or equal to 1000"
            if not (0 <= top_k <= 1000):
                return "top_k must be equal to or greater than 0 and less than or equal to 1000"
        
        top_p = 0.0
        if "top_p" in request.get_json():
            top_p = request.get_json()["top_p"]
            if not (type(top_p) == float):
                return "top_p must be a positive float less than or equal to 1.0"
            if top_p > 0.0 and top_k > 0.0:
                return "cannot set both top-k and top-p samplings."
            if not (0 <= top_p <= 1.0):
                return "top_p must be less than or equal to 1.0"
        
        add_BOS = False
        if "add_BOS" in request.get_json():
            add_BOS = request.get_json()["add_BOS"]
            if not isinstance(add_BOS, bool):
                return "add_BOS must be a boolean value"

        with lock:  # Need to get lock to keep multiple threads from hitting code
            MegatronGenerate.send_do_generate()  # Tell other ranks we're doing generate
            response, response_seg, response_logprobs, _ = \
                generate_and_post_process(
                    self.model,
                    prompts=prompts,
                    tokens_to_generate=tokens_to_generate,
                    return_output_log_probs=logprobs,
<<<<<<< HEAD
                    greedy_sampling=args.greedy,
=======
>>>>>>> 0b0e37f0
                    top_k_sampling=top_k,
                    top_p_sampling=top_p,
                    temperature=temperature,
                    add_BOS=add_BOS,
                    use_eod_token_for_early_termination=True,
                    just_score=just_score)
        
        return jsonify({"text": response,
            "segments": response_seg,
            "logprobs": response_logprobs})

class MegatronServer(object):
    def __init__(self, model):
        self.app = Flask(__name__, static_url_path='')
        api = Api(self.app)
        api.add_resource(MegatronGenerate, '/api', resource_class_args=[model])
        
    def run(self, url): 
        self.app.run(url, threaded=True, debug=False)<|MERGE_RESOLUTION|>--- conflicted
+++ resolved
@@ -112,10 +112,6 @@
                     prompts=prompts,
                     tokens_to_generate=tokens_to_generate,
                     return_output_log_probs=logprobs,
-<<<<<<< HEAD
-                    greedy_sampling=args.greedy,
-=======
->>>>>>> 0b0e37f0
                     top_k_sampling=top_k,
                     top_p_sampling=top_p,
                     temperature=temperature,
